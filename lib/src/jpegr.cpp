--- conflicted
+++ resolved
@@ -51,15 +51,9 @@
 #define USE_PQ_INVOETF_LUT 1
 #define USE_APPLY_GAIN_LUT 1
 
-<<<<<<< HEAD
-// JPEG compress quality (0 ~ 100) for gain map
-static const int kMapCompressQuality = 85;
-
 // Default gamma value for gain map
 static const float kGainMapGammaDefault = 1.0f;
 
-=======
->>>>>>> 073d5c75
 // Gain map metadata
 static const bool kWriteXmpMetadata = true;
 static const bool kWriteIso21496_1Metadata = false;
